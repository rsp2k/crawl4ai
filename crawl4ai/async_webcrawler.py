from .__version__ import __version__ as crawl4ai_version
import os
import sys
import time
from colorama import Fore
from pathlib import Path
from typing import Optional, List
import json
import asyncio

# from contextlib import nullcontext, asynccontextmanager
from contextlib import asynccontextmanager
from .models import (
    CrawlResult,
    MarkdownGenerationResult,
    DispatchResult,
    ScrapingResult,
    CrawlResultContainer,
    RunManyReturn
)
from .async_database import async_db_manager
from .chunking_strategy import *  # noqa: F403
from .chunking_strategy import IdentityChunking
from .content_filter_strategy import *  # noqa: F403
from .extraction_strategy import *  # noqa: F403
from .extraction_strategy import NoExtractionStrategy
from .async_crawler_strategy import (
    AsyncCrawlerStrategy,
    AsyncPlaywrightCrawlerStrategy,
    AsyncCrawlResponse,
)
from .cache_context import CacheMode, CacheContext
from .markdown_generation_strategy import (
    DefaultMarkdownGenerator,
    MarkdownGenerationStrategy,
)
from .deep_crawling import DeepCrawlDecorator
from .async_logger import AsyncLogger, AsyncLoggerBase
from .async_configs import BrowserConfig, CrawlerRunConfig, ProxyConfig
from .async_dispatcher import *  # noqa: F403
from .async_dispatcher import BaseDispatcher, MemoryAdaptiveDispatcher, RateLimiter

from .utils import (
    sanitize_input_encode,
    InvalidCSSSelectorError,
    fast_format_html,
    create_box_message,
    get_error_context,
    RobotsParser,
    preprocess_html_for_schema,
)


class AsyncWebCrawler:
    """
    Asynchronous web crawler with flexible caching capabilities.

    There are two ways to use the crawler:

    1. Using context manager (recommended for simple cases):
        ```python
        async with AsyncWebCrawler() as crawler:
            result = await crawler.arun(url="https://example.com")
        ```

    2. Using explicit lifecycle management (recommended for long-running applications):
        ```python
        crawler = AsyncWebCrawler()
        await crawler.start()

        # Use the crawler multiple times
        result1 = await crawler.arun(url="https://example.com")
        result2 = await crawler.arun(url="https://another.com")

        await crawler.close()
        ```

    Attributes:
        browser_config (BrowserConfig): Configuration object for browser settings.
        crawler_strategy (AsyncCrawlerStrategy): Strategy for crawling web pages.
        logger (AsyncLogger): Logger instance for recording events and errors.
        crawl4ai_folder (str): Directory for storing cache.
        base_directory (str): Base directory for storing cache.
        ready (bool): Whether the crawler is ready for use.

    Methods:
        start(): Start the crawler explicitly without using context manager.
        close(): Close the crawler explicitly without using context manager.
        arun(): Run the crawler for a single source: URL (web, local file, or raw HTML).
        awarmup(): Perform warmup sequence.
        arun_many(): Run the crawler for multiple sources.
        aprocess_html(): Process HTML content.

    Typical Usage:
        async with AsyncWebCrawler() as crawler:
            result = await crawler.arun(url="https://example.com")
            print(result.markdown)

        Using configuration:
        browser_config = BrowserConfig(browser_type="chromium", headless=True)
        async with AsyncWebCrawler(config=browser_config) as crawler:
            crawler_config = CrawlerRunConfig(
                cache_mode=CacheMode.BYPASS
            )
            result = await crawler.arun(url="https://example.com", config=crawler_config)
            print(result.markdown)
    """

    _domain_last_hit = {}

    def __init__(
        self,
        crawler_strategy: AsyncCrawlerStrategy = None,
        config: BrowserConfig = None,
        base_directory: str = str(
            os.getenv("CRAWL4_AI_BASE_DIRECTORY", Path.home())),
        thread_safe: bool = False,
        logger: AsyncLoggerBase = None,
        **kwargs,
    ):
        """
        Initialize the AsyncWebCrawler.

        Args:
            crawler_strategy: Strategy for crawling web pages. Default AsyncPlaywrightCrawlerStrategy
            config: Configuration object for browser settings. Default BrowserConfig()
            base_directory: Base directory for storing cache
            thread_safe: Whether to use thread-safe operations
            **kwargs: Additional arguments for backwards compatibility
        """
        # Handle browser configuration
        browser_config = config or BrowserConfig()

        self.browser_config = browser_config

        # Initialize logger first since other components may need it
        self.logger = logger or AsyncLogger(
            log_file=os.path.join(base_directory, ".crawl4ai", "crawler.log"),
            verbose=self.browser_config.verbose,
            tag_width=10,
        )

        # Initialize crawler strategy
        params = {k: v for k, v in kwargs.items() if k in [
            "browser_config", "logger"]}
        self.crawler_strategy = crawler_strategy or AsyncPlaywrightCrawlerStrategy(
            browser_config=browser_config,
            logger=self.logger,
            **params,  # Pass remaining kwargs for backwards compatibility
        )

        # Thread safety setup
        self._lock = asyncio.Lock() if thread_safe else None

        # Initialize directories
        self.crawl4ai_folder = os.path.join(base_directory, ".crawl4ai")
        os.makedirs(self.crawl4ai_folder, exist_ok=True)
        os.makedirs(f"{self.crawl4ai_folder}/cache", exist_ok=True)

        # Initialize robots parser
        self.robots_parser = RobotsParser()

        self.ready = False

        # Decorate arun method with deep crawling capabilities
        self._deep_handler = DeepCrawlDecorator(self)
        self.arun = self._deep_handler(self.arun)

    async def start(self):
        """
        Start the crawler explicitly without using context manager.
        This is equivalent to using 'async with' but gives more control over the lifecycle.
        Returns:
            AsyncWebCrawler: The initialized crawler instance
        """
        await self.crawler_strategy.__aenter__()
        self.logger.info(f"Crawl4AI {crawl4ai_version}", tag="INIT")
        self.ready = True
        return self

    async def close(self):
        """
        Close the crawler explicitly without using context manager.
        This should be called when you're done with the crawler if you used start().

        This method will:
        1. Clean up browser resources
        2. Close any open pages and contexts
        """
        await self.crawler_strategy.__aexit__(None, None, None)

    async def __aenter__(self):
        return await self.start()

    async def __aexit__(self, exc_type, exc_val, exc_tb):
        await self.close()

    @asynccontextmanager
    async def nullcontext(self):
        """异步空上下文管理器"""
        yield

    async def arun(
        self,
        url: str,
        config: CrawlerRunConfig = None,
        **kwargs,
    ) -> RunManyReturn:
        """
        Runs the crawler for a single source: URL (web, local file, or raw HTML).

        Migration Guide:
        Old way (deprecated):
            result = await crawler.arun(
                url="https://example.com",
                word_count_threshold=200,
                screenshot=True,
                ...
            )

        New way (recommended):
            config = CrawlerRunConfig(
                word_count_threshold=200,
                screenshot=True,
                ...
            )
            result = await crawler.arun(url="https://example.com", crawler_config=config)

        Args:
            url: The URL to crawl (http://, https://, file://, or raw:)
            crawler_config: Configuration object controlling crawl behavior
            [other parameters maintained for backwards compatibility]

        Returns:
            CrawlResult: The result of crawling and processing
        """
        # Auto-start if not ready
        if not self.ready:
            await self.start()

        config = config or CrawlerRunConfig()
        if not isinstance(url, str) or not url:
            raise ValueError(
                "Invalid URL, make sure the URL is a non-empty string")

        async with self._lock or self.nullcontext():
            try:
                self.logger.verbose = config.verbose

                # Default to ENABLED if no cache mode specified
                if config.cache_mode is None:
                    config.cache_mode = CacheMode.ENABLED

                # Create cache context
                cache_context = CacheContext(url, config.cache_mode, False)

                # Initialize processing variables
                async_response: AsyncCrawlResponse = None
                cached_result: CrawlResult = None
                screenshot_data = None
                pdf_data = None
                extracted_content = None
                start_time = time.perf_counter()

                # Try to get cached result if appropriate
                if cache_context.should_read():
                    cached_result = await async_db_manager.aget_cached_url(url)

                if cached_result:
                    html = sanitize_input_encode(cached_result.html)
                    extracted_content = sanitize_input_encode(
                        cached_result.extracted_content or ""
                    )
                    extracted_content = (
                        None
                        if not extracted_content or extracted_content == "[]"
                        else extracted_content
                    )
                    # If screenshot is requested but its not in cache, then set cache_result to None
                    screenshot_data = cached_result.screenshot
                    pdf_data = cached_result.pdf
                    # if config.screenshot and not screenshot or config.pdf and not pdf:
                    if config.screenshot and not screenshot_data:
                        cached_result = None

                    if config.pdf and not pdf_data:
                        cached_result = None

                    self.logger.url_status(
                        url=cache_context.display_url,
                        success=bool(html),
                        timing=time.perf_counter() - start_time,
                        tag="FETCH",
                    )

                # Update proxy configuration from rotation strategy if available
                if config and config.proxy_rotation_strategy:
                    next_proxy: ProxyConfig = await config.proxy_rotation_strategy.get_next_proxy()
                    if next_proxy:
                        self.logger.info(
                            message="Switch proxy: {proxy}",
                            tag="PROXY",
                            params={"proxy": next_proxy.server}
                        )
                        config.proxy_config = next_proxy
                        # config = config.clone(proxy_config=next_proxy)

                # Fetch fresh content if needed
                if not cached_result or not html:
                    t1 = time.perf_counter()

                    if config.user_agent:
                        self.crawler_strategy.update_user_agent(
                            config.user_agent)

                    # Check robots.txt if enabled
                    if config and config.check_robots_txt:
                        if not await self.robots_parser.can_fetch(
                            url, self.browser_config.user_agent
                        ):
                            return CrawlResult(
                                url=url,
                                html="",
                                success=False,
                                status_code=403,
                                error_message="Access denied by robots.txt",
                                response_headers={
                                    "X-Robots-Status": "Blocked by robots.txt"
                                },
                            )

                    ##############################
                    # Call CrawlerStrategy.crawl #
                    ##############################
                    async_response = await self.crawler_strategy.crawl(
                        url,
                        config=config,  # Pass the entire config object
                    )

                    html = sanitize_input_encode(async_response.html)
                    screenshot_data = async_response.screenshot
                    pdf_data = async_response.pdf_data
                    js_execution_result = async_response.js_execution_result

                    t2 = time.perf_counter()
                    self.logger.url_status(
                        url=cache_context.display_url,
                        success=bool(html),
                        timing=t2 - t1,
                        tag="FETCH",
                    )

                    ###############################################################
                    # Process the HTML content, Call CrawlerStrategy.process_html #
                    ###############################################################
                    crawl_result: CrawlResult = await self.aprocess_html(
                        url=url,
                        html=html,
                        extracted_content=extracted_content,
                        config=config,  # Pass the config object instead of individual parameters
                        screenshot_data=screenshot_data,
                        pdf_data=pdf_data,
                        verbose=config.verbose,
                        is_raw_html=True if url.startswith("raw:") else False,
                        redirected_url=async_response.redirected_url, 
                        **kwargs,
                    )

                    crawl_result.status_code = async_response.status_code
                    crawl_result.redirected_url = async_response.redirected_url or url
                    crawl_result.response_headers = async_response.response_headers
                    crawl_result.downloaded_files = async_response.downloaded_files
                    crawl_result.js_execution_result = js_execution_result
                    crawl_result.mhtml = async_response.mhtml_data
                    crawl_result.ssl_certificate = async_response.ssl_certificate
                    # Add captured network and console data if available
                    crawl_result.network_requests = async_response.network_requests
                    crawl_result.console_messages = async_response.console_messages

                    crawl_result.success = bool(html)
                    crawl_result.session_id = getattr(
                        config, "session_id", None)

                    self.logger.url_status(
                        url=cache_context.display_url,
                        success=crawl_result.success,
                        timing=time.perf_counter() - start_time,
                        tag="COMPLETE",
                    )

                    # Update cache if appropriate
                    if cache_context.should_write() and not bool(cached_result):
                        await async_db_manager.acache_url(crawl_result)

                    return CrawlResultContainer(crawl_result)

                else:
                    self.logger.url_status(
                        url=cache_context.display_url,
                        success=True,
                        timing=time.perf_counter() - start_time,
                        tag="COMPLETE"
                    )
                    cached_result.success = bool(html)
                    cached_result.session_id = getattr(
                        config, "session_id", None)
                    cached_result.redirected_url = cached_result.redirected_url or url
                    return CrawlResultContainer(cached_result)

            except Exception as e:
                error_context = get_error_context(sys.exc_info())

                error_message = (
                    f"Unexpected error in _crawl_web at line {error_context['line_no']} "
                    f"in {error_context['function']} ({error_context['filename']}):\n"
                    f"Error: {str(e)}\n\n"
                    f"Code context:\n{error_context['code_context']}"
                )

                self.logger.error_status(
                    url=url,
                    error=create_box_message(error_message, type="error"),
                    tag="ERROR",
                )

                return CrawlResultContainer(
                    CrawlResult(
                        url=url, html="", success=False, error_message=error_message
                    )
                )

    async def aprocess_html(
        self,
        url: str,
        html: str,
        extracted_content: str,
        config: CrawlerRunConfig,
        screenshot_data: str,
        pdf_data: str,
        verbose: bool,
        **kwargs,
    ) -> CrawlResult:
        """
        Process HTML content using the provided configuration.

        Args:
            url: The URL being processed
            html: Raw HTML content
            extracted_content: Previously extracted content (if any)
            config: Configuration object controlling processing behavior
            screenshot_data: Screenshot data (if any)
            pdf_data: PDF data (if any)
            verbose: Whether to enable verbose logging
            **kwargs: Additional parameters for backwards compatibility

        Returns:
            CrawlResult: Processed result containing extracted and formatted content
        """
        cleaned_html = ""
        try:
            _url = url if not kwargs.get("is_raw_html", False) else "Raw HTML"
            t1 = time.perf_counter()

            # Get scraping strategy and ensure it has a logger
            scraping_strategy = config.scraping_strategy
            if not scraping_strategy.logger:
                scraping_strategy.logger = self.logger

            # Process HTML content
            params = config.__dict__.copy()
            params.pop("url", None)
            # add keys from kwargs to params that doesn't exist in params
            params.update({k: v for k, v in kwargs.items()
                          if k not in params.keys()})

            ################################
            # Scraping Strategy Execution  #
            ################################
            result: ScrapingResult = scraping_strategy.scrap(
                url, html, **params)

            if result is None:
                raise ValueError(
                    f"Process HTML, Failed to extract content from the website: {url}"
                )

        except InvalidCSSSelectorError as e:
            raise ValueError(str(e))
        except Exception as e:
            raise ValueError(
                f"Process HTML, Failed to extract content from the website: {url}, error: {str(e)}"
            )

        # Extract results - handle both dict and ScrapingResult
        if isinstance(result, dict):
            cleaned_html = sanitize_input_encode(
                result.get("cleaned_html", ""))
            media = result.get("media", {})
            links = result.get("links", {})
            metadata = result.get("metadata", {})
        else:
            cleaned_html = sanitize_input_encode(result.cleaned_html)
            media = result.media.model_dump()
            links = result.links.model_dump()
            metadata = result.metadata

        ################################
        # Generate Markdown            #
        ################################
        markdown_generator: Optional[MarkdownGenerationStrategy] = (
            config.markdown_generator or DefaultMarkdownGenerator()
        )

        # --- SELECT HTML SOURCE BASED ON CONTENT_SOURCE ---
        # Get the desired source from the generator config, default to 'cleaned_html'
        selected_html_source = getattr(markdown_generator, 'content_source', 'cleaned_html')

        # Define the source selection logic using dict dispatch
        html_source_selector = {
            "raw_html": lambda: html,  # The original raw HTML
            "cleaned_html": lambda: cleaned_html,  # The HTML after scraping strategy
            "fit_html": lambda: preprocess_html_for_schema(html_content=html),  # Preprocessed raw HTML
        }

        markdown_input_html = cleaned_html  # Default to cleaned_html

        try:
            # Get the appropriate lambda function, default to returning cleaned_html if key not found
            source_lambda = html_source_selector.get(selected_html_source, lambda: cleaned_html)
            # Execute the lambda to get the selected HTML
            markdown_input_html = source_lambda()

            # Log which source is being used (optional, but helpful for debugging)
            # if self.logger and verbose:
            #     actual_source_used = selected_html_source if selected_html_source in html_source_selector else 'cleaned_html (default)'
            #     self.logger.debug(f"Using '{actual_source_used}' as source for Markdown generation for {url}", tag="MARKDOWN_SRC")

        except Exception as e:
            # Handle potential errors, especially from preprocess_html_for_schema
            if self.logger:
                self.logger.warning(
                    f"Error getting/processing '{selected_html_source}' for markdown source: {e}. Falling back to cleaned_html.",
                    tag="MARKDOWN_SRC"
                )
            # Ensure markdown_input_html is still the default cleaned_html in case of error
            markdown_input_html = cleaned_html
        # --- END: HTML SOURCE SELECTION ---

        # Uncomment if by default we want to use PruningContentFilter
        # if not config.content_filter and not markdown_generator.content_filter:
        #     markdown_generator.content_filter = PruningContentFilter()

        markdown_result: MarkdownGenerationResult = (
            markdown_generator.generate_markdown(
<<<<<<< HEAD
                cleaned_html=cleaned_html,
                base_url=params.get("redirected_url", url),
=======
                input_html=markdown_input_html,
                base_url=url,
>>>>>>> 16b23182
                # html2text_options=kwargs.get('html2text', {})
            )
        )

        # Log processing completion
        self.logger.url_status(
            url=_url,
            success=True,
            timing=int((time.perf_counter() - t1) * 1000) / 1000,
            tag="SCRAPE"
        )
        # self.logger.info(
        #     message="{url:.50}... | Time: {timing}s",
        #     tag="SCRAPE",
        #     params={"url": _url, "timing": int((time.perf_counter() - t1) * 1000) / 1000},
        # )

        ################################
        # Structured Content Extraction           #
        ################################
        if (
            not bool(extracted_content)
            and config.extraction_strategy
            and not isinstance(config.extraction_strategy, NoExtractionStrategy)
        ):
            t1 = time.perf_counter()
            # Choose content based on input_format
            content_format = config.extraction_strategy.input_format
            if content_format == "fit_markdown" and not markdown_result.fit_markdown:
                self.logger.warning(
                    message="Fit markdown requested but not available. Falling back to raw markdown.",
                    tag="EXTRACT",
                    params={"url": _url},
                )
                content_format = "markdown"

            content = {
                "markdown": markdown_result.raw_markdown,
                "html": html,
                "cleaned_html": cleaned_html,
                "fit_markdown": markdown_result.fit_markdown,
            }.get(content_format, markdown_result.raw_markdown)

            # Use IdentityChunking for HTML input, otherwise use provided chunking strategy
            chunking = (
                IdentityChunking()
                if content_format in ["html", "cleaned_html"]
                else config.chunking_strategy
            )
            sections = chunking.chunk(content)
            extracted_content = config.extraction_strategy.run(url, sections)
            extracted_content = json.dumps(
                extracted_content, indent=4, default=str, ensure_ascii=False
            )

            # Log extraction completion
            self.logger.info(
                message="Completed for {url:.50}... | Time: {timing}s",
                tag="EXTRACT",
                params={"url": _url, "timing": time.perf_counter() - t1},
            )

        # Apply HTML formatting if requested
        if config.prettiify:
            cleaned_html = fast_format_html(cleaned_html)

        # Return complete crawl result
        return CrawlResult(
            url=url,
            html=html,
            cleaned_html=cleaned_html,
            markdown=markdown_result,
            media=media,
            links=links,
            metadata=metadata,
            screenshot=screenshot_data,
            pdf=pdf_data,
            extracted_content=extracted_content,
            success=True,
            error_message="",
        )

    async def arun_many(
        self,
        urls: List[str],
        config: Optional[CrawlerRunConfig] = None,
        dispatcher: Optional[BaseDispatcher] = None,
        # Legacy parameters maintained for backwards compatibility
        # word_count_threshold=MIN_WORD_THRESHOLD,
        # extraction_strategy: ExtractionStrategy = None,
        # chunking_strategy: ChunkingStrategy = RegexChunking(),
        # content_filter: RelevantContentFilter = None,
        # cache_mode: Optional[CacheMode] = None,
        # bypass_cache: bool = False,
        # css_selector: str = None,
        # screenshot: bool = False,
        # pdf: bool = False,
        # user_agent: str = None,
        # verbose=True,
        **kwargs,
    ) -> RunManyReturn:
        """
        Runs the crawler for multiple URLs concurrently using a configurable dispatcher strategy.

        Args:
        urls: List of URLs to crawl
        config: Configuration object controlling crawl behavior for all URLs
        dispatcher: The dispatcher strategy instance to use. Defaults to MemoryAdaptiveDispatcher
        [other parameters maintained for backwards compatibility]

        Returns:
        Union[List[CrawlResult], AsyncGenerator[CrawlResult, None]]:
            Either a list of all results or an async generator yielding results

        Examples:

        # Batch processing (default)
        results = await crawler.arun_many(
            urls=["https://example1.com", "https://example2.com"],
            config=CrawlerRunConfig(cache_mode=CacheMode.BYPASS)
        )
        for result in results:
            print(f"Processed {result.url}: {len(result.markdown)} chars")

        # Streaming results
        async for result in await crawler.arun_many(
            urls=["https://example1.com", "https://example2.com"],
            config=CrawlerRunConfig(cache_mode=CacheMode.BYPASS, stream=True),
        ):
            print(f"Processed {result.url}: {len(result.markdown)} chars")
        """
        config = config or CrawlerRunConfig()
        # if config is None:
        #     config = CrawlerRunConfig(
        #         word_count_threshold=word_count_threshold,
        #         extraction_strategy=extraction_strategy,
        #         chunking_strategy=chunking_strategy,
        #         content_filter=content_filter,
        #         cache_mode=cache_mode,
        #         bypass_cache=bypass_cache,
        #         css_selector=css_selector,
        #         screenshot=screenshot,
        #         pdf=pdf,
        #         verbose=verbose,
        #         **kwargs,
        #     )

        if dispatcher is None:
            dispatcher = MemoryAdaptiveDispatcher(
                rate_limiter=RateLimiter(
                    base_delay=(1.0, 3.0), max_delay=60.0, max_retries=3
                ),
            )

        def transform_result(task_result):
            return (
                setattr(
                    task_result.result,
                    "dispatch_result",
                    DispatchResult(
                        task_id=task_result.task_id,
                        memory_usage=task_result.memory_usage,
                        peak_memory=task_result.peak_memory,
                        start_time=task_result.start_time,
                        end_time=task_result.end_time,
                        error_message=task_result.error_message,
                    ),
                )
                or task_result.result
            )

        stream = config.stream

        if stream:

            async def result_transformer():
                async for task_result in dispatcher.run_urls_stream(
                    crawler=self, urls=urls, config=config
                ):
                    yield transform_result(task_result)

            return result_transformer()
        else:
            _results = await dispatcher.run_urls(crawler=self, urls=urls, config=config)
            return [transform_result(res) for res in _results]<|MERGE_RESOLUTION|>--- conflicted
+++ resolved
@@ -552,13 +552,8 @@
 
         markdown_result: MarkdownGenerationResult = (
             markdown_generator.generate_markdown(
-<<<<<<< HEAD
-                cleaned_html=cleaned_html,
-                base_url=params.get("redirected_url", url),
-=======
                 input_html=markdown_input_html,
-                base_url=url,
->>>>>>> 16b23182
+                base_url=params.get("redirected_url", url)
                 # html2text_options=kwargs.get('html2text', {})
             )
         )
