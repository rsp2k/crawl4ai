import asyncio
import time
from typing import List, Optional
import os
import sys
import shutil
import tempfile
import psutil  
import signal
import subprocess
import shlex
from playwright.async_api import BrowserContext
import hashlib
from .js_snippet import load_js_script
from .config import DOWNLOAD_PAGE_TIMEOUT
from .async_configs import BrowserConfig, CrawlerRunConfig
from playwright_stealth import StealthConfig
from .utils import get_chromium_path

stealth_config = StealthConfig(
    webdriver=True,
    chrome_app=True,
    chrome_csi=True,
    chrome_load_times=True,
    chrome_runtime=True,
    navigator_languages=True,
    navigator_plugins=True,
    navigator_permissions=True,
    webgl_vendor=True,
    outerdimensions=True,
    navigator_hardware_concurrency=True,
    media_codecs=True,
)

BROWSER_DISABLE_OPTIONS = [
    "--disable-background-networking",
    "--disable-background-timer-throttling",
    "--disable-backgrounding-occluded-windows",
    "--disable-breakpad",
    "--disable-client-side-phishing-detection",
    "--disable-component-extensions-with-background-pages",
    "--disable-default-apps",
    "--disable-extensions",
    "--disable-features=TranslateUI",
    "--disable-hang-monitor",
    "--disable-ipc-flooding-protection",
    "--disable-popup-blocking",
    "--disable-prompt-on-repost",
    "--disable-sync",
    "--force-color-profile=srgb",
    "--metrics-recording-only",
    "--no-first-run",
    "--password-store=basic",
    "--use-mock-keychain",
]


class ManagedBrowser:
    """
    Manages the browser process and context. This class allows to connect to the browser using CDP protocol.

    Attributes:
        browser_type (str): The type of browser to launch. Supported values: "chromium", "firefox", "webkit".
                            Default: "chromium".
        user_data_dir (str or None): Path to a user data directory for persistent sessions. If None, a
                                     temporary directory may be used. Default: None.
        headless (bool): Whether to run the browser in headless mode (no visible GUI).
                         Default: True.
        browser_process (subprocess.Popen): The process object for the browser.
        temp_dir (str): Temporary directory for user data if not provided.
        debugging_port (int): Port for debugging the browser.
        host (str): Host for debugging the browser.

        Methods:
            start(): Starts the browser process and returns the CDP endpoint URL.
            _get_browser_path(): Returns the browser executable path based on OS and browser type.
            _get_browser_args(): Returns browser-specific command line arguments.
            _get_user_data_dir(): Returns the user data directory path.
            _cleanup(): Terminates the browser process and removes the temporary directory.
            create_profile(): Static method to create a user profile by launching a browser for user interaction.
    """
    
    @staticmethod
    def build_browser_flags(config: BrowserConfig) -> List[str]:
        """Common CLI flags for launching Chromium"""
        flags = [
            "--disable-gpu",
            "--disable-gpu-compositing",
            "--disable-software-rasterizer",
            "--no-sandbox",
            "--disable-dev-shm-usage",
            "--no-first-run",
            "--no-default-browser-check",
            "--disable-infobars",
            "--window-position=0,0",
            "--ignore-certificate-errors",
            "--ignore-certificate-errors-spki-list",
            "--disable-blink-features=AutomationControlled",
            "--window-position=400,0",
            "--disable-renderer-backgrounding",
            "--disable-ipc-flooding-protection",
            "--force-color-profile=srgb",
            "--mute-audio",
            "--disable-background-timer-throttling",
        ]
        if config.light_mode:
            flags.extend(BROWSER_DISABLE_OPTIONS)
        if config.text_mode:
            flags.extend([
                "--blink-settings=imagesEnabled=false",
                "--disable-remote-fonts",
                "--disable-images",
                "--disable-javascript",
                "--disable-software-rasterizer",
                "--disable-dev-shm-usage",
            ])
        # proxy support
        if config.proxy:
            flags.append(f"--proxy-server={config.proxy}")
        elif config.proxy_config:
            creds = ""
            if config.proxy_config.username and config.proxy_config.password:
                creds = f"{config.proxy_config.username}:{config.proxy_config.password}@"
            flags.append(f"--proxy-server={creds}{config.proxy_config.server}")
        # dedupe
        return list(dict.fromkeys(flags))

    browser_type: str
    user_data_dir: str
    headless: bool
    browser_process: subprocess.Popen
    temp_dir: str
    debugging_port: int
    host: str

    def __init__(
        self,
        browser_type: str = "chromium",
        user_data_dir: Optional[str] = None,
        headless: bool = False,
        logger=None,
        host: str = "localhost",
        debugging_port: int = 9222,
        cdp_url: Optional[str] = None, 
        browser_config: Optional[BrowserConfig] = None,
    ):
        """
        Initialize the ManagedBrowser instance.

        Args:
            browser_type (str): The type of browser to launch. Supported values: "chromium", "firefox", "webkit".
                                Default: "chromium".
            user_data_dir (str or None): Path to a user data directory for persistent sessions. If None, a
                                         temporary directory may be used. Default: None.
            headless (bool): Whether to run the browser in headless mode (no visible GUI).
                             Default: True.
            logger (logging.Logger): Logger instance for logging messages. Default: None.
            host (str): Host for debugging the browser. Default: "localhost".
            debugging_port (int): Port for debugging the browser. Default: 9222.
            cdp_url (str or None): CDP URL to connect to the browser. Default: None.
            browser_config (BrowserConfig): Configuration object containing all browser settings. Default: None.
        """
        self.browser_type = browser_config.browser_type
        self.user_data_dir = browser_config.user_data_dir
        self.headless = browser_config.headless
        self.browser_process = None
        self.temp_dir = None
        self.debugging_port = browser_config.debugging_port
        self.host = browser_config.host
        self.logger = logger
        self.shutting_down = False
        self.cdp_url = browser_config.cdp_url
        self.browser_config = browser_config

    async def start(self) -> str:
        """
        Starts the browser process or returns CDP endpoint URL.
        If cdp_url is provided, returns it directly.
        If user_data_dir is not provided for local browser, creates a temporary directory.
        
        Returns:
            str: CDP endpoint URL
        """
        # If CDP URL provided, just return it
        if self.cdp_url:
            return self.cdp_url

        # Create temp dir if needed
        if not self.user_data_dir:
            self.temp_dir = tempfile.mkdtemp(prefix="browser-profile-")
            self.user_data_dir = self.temp_dir

        # Get browser path and args based on OS and browser type
        # browser_path = self._get_browser_path()
        args = await self._get_browser_args()
        
        if self.browser_config.extra_args:
            args.extend(self.browser_config.extra_args)
            

        # ── make sure no old Chromium instance is owning the same port/profile ──
        try:
            if sys.platform == "win32":
                if psutil is None:
                    raise RuntimeError("psutil not available, cannot clean old browser")
                for p in psutil.process_iter(["pid", "name", "cmdline"]):
                    cl = " ".join(p.info.get("cmdline") or [])
                    if (
                        f"--remote-debugging-port={self.debugging_port}" in cl
                        and f"--user-data-dir={self.user_data_dir}" in cl
                    ):
                        p.kill()
                        p.wait(timeout=5)
            else:  # macOS / Linux
                # kill any process listening on the same debugging port
                pids = (
                    subprocess.check_output(shlex.split(f"lsof -t -i:{self.debugging_port}"))
                    .decode()
                    .strip()
                    .splitlines()
                )
                for pid in pids:
                    try:
                        os.kill(int(pid), signal.SIGTERM)
                    except ProcessLookupError:
                        pass

                # remove Chromium singleton locks, or new launch exits with
                # “Opening in existing browser session.”
                for f in ("SingletonLock", "SingletonSocket", "SingletonCookie"):
                    fp = os.path.join(self.user_data_dir, f)
                    if os.path.exists(fp):
                        os.remove(fp)
        except Exception as _e:
            # non-fatal — we'll try to start anyway, but log what happened
            self.logger.warning(f"pre-launch cleanup failed: {_e}", tag="BROWSER")            
            

        # Start browser process
        try:
            # Use DETACHED_PROCESS flag on Windows to fully detach the process
            # On Unix, we'll use preexec_fn=os.setpgrp to start the process in a new process group
            if sys.platform == "win32":
                self.browser_process = subprocess.Popen(
                    args, 
                    stdout=subprocess.PIPE, 
                    stderr=subprocess.PIPE,
                    creationflags=subprocess.DETACHED_PROCESS | subprocess.CREATE_NEW_PROCESS_GROUP
                )
            else:
                self.browser_process = subprocess.Popen(
                    args, 
                    stdout=subprocess.PIPE, 
                    stderr=subprocess.PIPE,
                    preexec_fn=os.setpgrp  # Start in a new process group
                )
                
            # We'll monitor for a short time to make sure it starts properly, but won't keep monitoring
            await asyncio.sleep(0.5)  # Give browser time to start
            await self._initial_startup_check()
            await asyncio.sleep(2)  # Give browser time to start
            return f"http://{self.host}:{self.debugging_port}"
        except Exception as e:
            await self.cleanup()
            raise Exception(f"Failed to start browser: {e}")

    async def _initial_startup_check(self):
        """
        Perform a quick check to make sure the browser started successfully.
        This only runs once at startup rather than continuously monitoring.
        """
        if not self.browser_process:
            return
            
        # Check that process started without immediate termination
        await asyncio.sleep(0.5)
        if self.browser_process.poll() is not None:
            # Process already terminated
            stdout, stderr = b"", b""
            try:
                stdout, stderr = self.browser_process.communicate(timeout=0.5)
            except subprocess.TimeoutExpired:
                pass
                
            self.logger.error(
                message="Browser process terminated during startup | Code: {code} | STDOUT: {stdout} | STDERR: {stderr}",
                tag="ERROR",
                params={
                    "code": self.browser_process.returncode,
                    "stdout": stdout.decode() if stdout else "",
                    "stderr": stderr.decode() if stderr else "",
                },
            )
    
    async def _monitor_browser_process(self):
        """
        Monitor the browser process for unexpected termination.

        How it works:
        1. Read stdout and stderr from the browser process.
        2. If the process has terminated, log the error message and terminate the browser.
        3. If the shutting_down flag is set, log the normal termination message.
        4. If any other error occurs, log the error message.

        Note: This method should be called in a separate task to avoid blocking the main event loop.
        This is DEPRECATED and should not be used for builtin browsers that need to outlive the Python process.
        """
        if self.browser_process:
            try:
                stdout, stderr = await asyncio.gather(
                    asyncio.to_thread(self.browser_process.stdout.read),
                    asyncio.to_thread(self.browser_process.stderr.read),
                )

                # Check shutting_down flag BEFORE logging anything
                if self.browser_process.poll() is not None:
                    if not self.shutting_down:
                        self.logger.error(
                            message="Browser process terminated unexpectedly | Code: {code} | STDOUT: {stdout} | STDERR: {stderr}",
                            tag="ERROR",
                            params={
                                "code": self.browser_process.returncode,
                                "stdout": stdout.decode(),
                                "stderr": stderr.decode(),
                            },
                        )
                        await self.cleanup()
                    else:
                        self.logger.info(
                            message="Browser process terminated normally | Code: {code}",
                            tag="INFO",
                            params={"code": self.browser_process.returncode},
                        )
            except Exception as e:
                if not self.shutting_down:
                    self.logger.error(
                        message="Error monitoring browser process: {error}",
                        tag="ERROR",
                        params={"error": str(e)},
                    )

    def _get_browser_path_WIP(self) -> str:
        """Returns the browser executable path based on OS and browser type"""
        if sys.platform == "darwin":  # macOS
            paths = {
                "chromium": "/Applications/Google Chrome.app/Contents/MacOS/Google Chrome",
                "firefox": "/Applications/Firefox.app/Contents/MacOS/firefox",
                "webkit": "/Applications/Safari.app/Contents/MacOS/Safari",
            }
        elif sys.platform == "win32":  # Windows
            paths = {
                "chromium": "C:\\Program Files\\Google\\Chrome\\Application\\chrome.exe",
                "firefox": "C:\\Program Files\\Mozilla Firefox\\firefox.exe",
                "webkit": None,  # WebKit not supported on Windows
            }
        else:  # Linux
            paths = {
                "chromium": "google-chrome",
                "firefox": "firefox",
                "webkit": None,  # WebKit not supported on Linux
            }

        return paths.get(self.browser_type)

    async def _get_browser_path(self) -> str:
        browser_path = await get_chromium_path(self.browser_type)
        return browser_path

    async def _get_browser_args(self) -> List[str]:
        """Returns full CLI args for launching the browser"""
        base = [await self._get_browser_path()]
        if self.browser_type == "chromium":
            flags = [
                f"--remote-debugging-port={self.debugging_port}",
                f"--user-data-dir={self.user_data_dir}",
            ]
            if self.headless:
                flags.append("--headless=new")
            # merge common launch flags
            flags.extend(self.build_browser_flags(self.browser_config))
        elif self.browser_type == "firefox":
            flags = [
                "--remote-debugging-port",
                str(self.debugging_port),
                "--profile",
                self.user_data_dir,
            ]
            if self.headless:
                flags.append("--headless")
        else:
            raise NotImplementedError(f"Browser type {self.browser_type} not supported")
        return base + flags

    async def cleanup(self):
        """Cleanup browser process and temporary directory"""
        # Set shutting_down flag BEFORE any termination actions
        self.shutting_down = True

        if self.browser_process:
            try:
                # For builtin browsers that should persist, we should check if it's a detached process
                # Only terminate if we have proper control over the process
                if not self.browser_process.poll():
                    # Process is still running
                    self.browser_process.terminate()
                    # Wait for process to end gracefully
                    for _ in range(10):  # 10 attempts, 100ms each
                        if self.browser_process.poll() is not None:
                            break
                        await asyncio.sleep(0.1)

                    # Force kill if still running
                    if self.browser_process.poll() is None:
                        if sys.platform == "win32":
                            # On Windows we might need taskkill for detached processes
                            try:
                                subprocess.run(["taskkill", "/F", "/PID", str(self.browser_process.pid)])
                            except Exception:
                                self.browser_process.kill()
                        else:
                            self.browser_process.kill()
                        await asyncio.sleep(0.1)  # Brief wait for kill to take effect

            except Exception as e:
                self.logger.error(
                    message="Error terminating browser: {error}",
                    tag="ERROR", 
                    params={"error": str(e)},
                )

        if self.temp_dir and os.path.exists(self.temp_dir):
            try:
                shutil.rmtree(self.temp_dir)
            except Exception as e:
                self.logger.error(
                    message="Error removing temporary directory: {error}",
                    tag="ERROR",
                    params={"error": str(e)},
                )
                
    # These methods have been moved to BrowserProfiler class
    @staticmethod
    async def create_profile(browser_config=None, profile_name=None, logger=None):
        """
        This method has been moved to the BrowserProfiler class.
        
        Creates a browser profile by launching a browser for interactive user setup
        and waits until the user closes it. The profile is stored in a directory that
        can be used later with BrowserConfig.user_data_dir.
        
        Please use BrowserProfiler.create_profile() instead.
        
        Example:
            ```python
            from crawl4ai.browser_profiler import BrowserProfiler
            
            profiler = BrowserProfiler()
            profile_path = await profiler.create_profile(profile_name="my-login-profile")
            ```
        """
        from .browser_profiler import BrowserProfiler
        
        # Create a BrowserProfiler instance and delegate to it
        profiler = BrowserProfiler(logger=logger)
        return await profiler.create_profile(profile_name=profile_name, browser_config=browser_config)
    
    @staticmethod
    def list_profiles():
        """
        This method has been moved to the BrowserProfiler class.
        
        Lists all available browser profiles in the Crawl4AI profiles directory.
        
        Please use BrowserProfiler.list_profiles() instead.
        
        Example:
            ```python
            from crawl4ai.browser_profiler import BrowserProfiler
            
            profiler = BrowserProfiler()
            profiles = profiler.list_profiles()
            ```
        """
        from .browser_profiler import BrowserProfiler
        
        # Create a BrowserProfiler instance and delegate to it
        profiler = BrowserProfiler()
        return profiler.list_profiles()
        
    @staticmethod
    def delete_profile(profile_name_or_path):
        """
        This method has been moved to the BrowserProfiler class.
        
        Delete a browser profile by name or path.
        
        Please use BrowserProfiler.delete_profile() instead.
        
        Example:
            ```python
            from crawl4ai.browser_profiler import BrowserProfiler
            
            profiler = BrowserProfiler()
            success = profiler.delete_profile("my-profile")
            ```
        """
        from .browser_profiler import BrowserProfiler
        
        # Create a BrowserProfiler instance and delegate to it
        profiler = BrowserProfiler()
        return profiler.delete_profile(profile_name_or_path)


async def clone_runtime_state(
    src: BrowserContext,
    dst: BrowserContext,
    crawlerRunConfig: CrawlerRunConfig | None = None,
    browserConfig: BrowserConfig | None = None,
) -> None:
    """
    Bring everything that *can* be changed at runtime from `src` → `dst`.

    1. Cookies
    2. localStorage (and sessionStorage, same API)
    3. Extra headers, permissions, geolocation if supplied in configs
    """

    # ── 1. cookies ────────────────────────────────────────────────────────────
    cookies = await src.cookies()
    if cookies:
        await dst.add_cookies(cookies)

    # ── 2. localStorage / sessionStorage ──────────────────────────────────────
    state = await src.storage_state()
    for origin in state.get("origins", []):
        url = origin["origin"]
        kvs = origin.get("localStorage", [])
        if not kvs:
            continue

        page = dst.pages[0] if dst.pages else await dst.new_page()
        await page.goto(url, wait_until="domcontentloaded")
        for k, v in kvs:
            await page.evaluate("(k,v)=>localStorage.setItem(k,v)", k, v)

    # ── 3. runtime-mutable extras from configs ────────────────────────────────
    # headers
    if browserConfig and browserConfig.headers:
        await dst.set_extra_http_headers(browserConfig.headers)

    # geolocation
    if crawlerRunConfig and crawlerRunConfig.geolocation:
        await dst.grant_permissions(["geolocation"])
        await dst.set_geolocation(
            {
                "latitude": crawlerRunConfig.geolocation.latitude,
                "longitude": crawlerRunConfig.geolocation.longitude,
                "accuracy": crawlerRunConfig.geolocation.accuracy,
            }
        )
        
    return dst



class BrowserManager:
    """
    Manages the browser instance and context.

    Attributes:
        config (BrowserConfig): Configuration object containing all browser settings
        logger: Logger instance for recording events and errors
        browser (Browser): The browser instance
        default_context (BrowserContext): The default browser context
        managed_browser (ManagedBrowser): The managed browser instance
        playwright (Playwright): The Playwright instance
        sessions (dict): Dictionary to store session information
        session_ttl (int): Session timeout in seconds
    """

    _playwright_instance = None
    
    @classmethod
    async def get_playwright(cls):
        from playwright.async_api import async_playwright
        cls._playwright_instance = await async_playwright().start()
        return cls._playwright_instance    

    def __init__(self, browser_config: BrowserConfig, logger=None):
        """
        Initialize the BrowserManager with a browser configuration.

        Args:
            browser_config (BrowserConfig): Configuration object containing all browser settings
            logger: Logger instance for recording events and errors
        """
        self.config: BrowserConfig = browser_config
        self.logger = logger

        # Browser state
        self.browser = None
        self.default_context = None
        self.managed_browser = None
        self.playwright = None

        # Session management
        self.sessions = {}
        self.session_ttl = 1800  # 30 minutes

        # Keep track of contexts by a "config signature," so each unique config reuses a single context
        self.contexts_by_config = {}
        self._contexts_lock = asyncio.Lock() 

        # Initialize ManagedBrowser if needed
        if self.config.use_managed_browser:
            self.managed_browser = ManagedBrowser(
                browser_type=self.config.browser_type,
                user_data_dir=self.config.user_data_dir,
                headless=self.config.headless,
                logger=self.logger,
                debugging_port=self.config.debugging_port,
                cdp_url=self.config.cdp_url,
                browser_config=self.config,
            )

    async def start(self):
        """
        Start the browser instance and set up the default context.

        How it works:
        1. Check if Playwright is already initialized.
        2. If not, initialize Playwright.
        3. If managed browser is used, start it and connect to the CDP endpoint.
        4. If managed browser is not used, launch the browser and set up the default context.

        Note: This method should be called in a separate task to avoid blocking the main event loop.
        """
        if self.playwright is not None:
            await self.close()
            
        from playwright.async_api import async_playwright

        self.playwright = await async_playwright().start()

        if self.config.cdp_url or self.config.use_managed_browser:
            self.config.use_managed_browser = True
            cdp_url = await self.managed_browser.start() if not self.config.cdp_url else self.config.cdp_url
            self.browser = await self.playwright.chromium.connect_over_cdp(cdp_url)
            contexts = self.browser.contexts
            if contexts:
                self.default_context = contexts[0]
            else:
                self.default_context = await self.create_browser_context()
            await self.setup_context(self.default_context)
        else:
            browser_args = self._build_browser_args()

            # Launch appropriate browser type
            if self.config.browser_type == "firefox":
                self.browser = await self.playwright.firefox.launch(**browser_args)
            elif self.config.browser_type == "webkit":
                self.browser = await self.playwright.webkit.launch(**browser_args)
            else:
                self.browser = await self.playwright.chromium.launch(**browser_args)

            self.default_context = self.browser


    def _build_browser_args(self) -> dict:
        """Build browser launch arguments from config."""
        args = [
            "--disable-gpu",
            "--disable-gpu-compositing",
            "--disable-software-rasterizer",
            "--no-sandbox",
            "--disable-dev-shm-usage",
            "--no-first-run",
            "--no-default-browser-check",
            "--disable-infobars",
            "--window-position=0,0",
            "--ignore-certificate-errors",
            "--ignore-certificate-errors-spki-list",
            "--disable-blink-features=AutomationControlled",
            "--window-position=400,0",
            "--disable-renderer-backgrounding",
            "--disable-ipc-flooding-protection",
            "--force-color-profile=srgb",
            "--mute-audio",
            "--disable-background-timer-throttling",
            # "--single-process",
            f"--window-size={self.config.viewport_width},{self.config.viewport_height}",
        ]

        if self.config.light_mode:
            args.extend(BROWSER_DISABLE_OPTIONS)

        if self.config.text_mode:
            args.extend(
                [
                    "--blink-settings=imagesEnabled=false",
                    "--disable-remote-fonts",
                    "--disable-images",
                    "--disable-javascript",
                    "--disable-software-rasterizer",
                    "--disable-dev-shm-usage",
                ]
            )

        if self.config.extra_args:
            args.extend(self.config.extra_args)

        # Deduplicate args
        args = list(dict.fromkeys(args))
        
        browser_args = {"headless": self.config.headless, "args": args}

        if self.config.chrome_channel:
            browser_args["channel"] = self.config.chrome_channel

        if self.config.accept_downloads:
            browser_args["downloads_path"] = self.config.downloads_path or os.path.join(
                os.getcwd(), "downloads"
            )
            os.makedirs(browser_args["downloads_path"], exist_ok=True)

        if self.config.proxy or self.config.proxy_config:
            from playwright.async_api import ProxySettings

            proxy_settings = (
                ProxySettings(server=self.config.proxy)
                if self.config.proxy
                else ProxySettings(
                    server=self.config.proxy_config.server,
                    username=self.config.proxy_config.username,
                    password=self.config.proxy_config.password,
                )
            )
            browser_args["proxy"] = proxy_settings

        return browser_args

    async def setup_context(
        self,
        context: BrowserContext,
        crawlerRunConfig: CrawlerRunConfig = None,
        is_default=False,
    ):
        """
        Set up a browser context with the configured options.

        How it works:
        1. Set extra HTTP headers if provided.
        2. Add cookies if provided.
        3. Load storage state if provided.
        4. Accept downloads if enabled.
        5. Set default timeouts for navigation and download.
        6. Set user agent if provided.
        7. Set browser hints if provided.
        8. Set proxy if provided.
        9. Set downloads path if provided.
        10. Set storage state if provided.
        11. Set cache if provided.
        12. Set extra HTTP headers if provided.
        13. Add cookies if provided.
        14. Set default timeouts for navigation and download if enabled.
        15. Set user agent if provided.
        16. Set browser hints if provided.

        Args:
            context (BrowserContext): The browser context to set up
            crawlerRunConfig (CrawlerRunConfig): Configuration object containing all browser settings
            is_default (bool): Flag indicating if this is the default context
        Returns:
            None
        """
        if self.config.headers:
            await context.set_extra_http_headers(self.config.headers)

        if self.config.cookies:
            await context.add_cookies(self.config.cookies)

        if self.config.storage_state:
            await context.storage_state(path=None)

        if self.config.accept_downloads:
            context.set_default_timeout(DOWNLOAD_PAGE_TIMEOUT)
            context.set_default_navigation_timeout(DOWNLOAD_PAGE_TIMEOUT)
            if self.config.downloads_path:
                context._impl_obj._options["accept_downloads"] = True
                context._impl_obj._options[
                    "downloads_path"
                ] = self.config.downloads_path

        # Handle user agent and browser hints
        if self.config.user_agent:
            combined_headers = {
                "User-Agent": self.config.user_agent,
                "sec-ch-ua": self.config.browser_hint,
            }
            combined_headers.update(self.config.headers)
            await context.set_extra_http_headers(combined_headers)

        # Add default cookie
        await context.add_cookies(
            [
                {
                    "name": "cookiesEnabled",
                    "value": "true",
                    "url": crawlerRunConfig.url
                    if crawlerRunConfig and crawlerRunConfig.url
                    else "https://crawl4ai.com/",
                }
            ]
        )

        # Handle navigator overrides
        if crawlerRunConfig:
            if (
                crawlerRunConfig.override_navigator
                or crawlerRunConfig.simulate_user
                or crawlerRunConfig.magic
            ):
                await context.add_init_script(load_js_script("navigator_overrider"))        

    async def create_browser_context(self, crawlerRunConfig: CrawlerRunConfig = None):
        """
        Creates and returns a new browser context with configured settings.
        Applies text-only mode settings if text_mode is enabled in config.

        Returns:
            Context: Browser context object with the specified configurations
        """
        # Base settings
        user_agent = self.config.headers.get("User-Agent", self.config.user_agent) 
        viewport_settings = {
            "width": self.config.viewport_width,
            "height": self.config.viewport_height,
        }
        proxy_settings = {"server": self.config.proxy} if self.config.proxy else None

        blocked_extensions = [
            # Images
            "jpg",
            "jpeg",
            "png",
            "gif",
            "webp",
            "svg",
            "ico",
            "bmp",
            "tiff",
            "psd",
            # Fonts
            "woff",
            "woff2",
            "ttf",
            "otf",
            "eot",
            # Styles
            # 'css', 'less', 'scss', 'sass',
            # Media
            "mp4",
            "webm",
            "ogg",
            "avi",
            "mov",
            "wmv",
            "flv",
            "m4v",
            "mp3",
            "wav",
            "aac",
            "m4a",
            "opus",
            "flac",
            # Documents
            "pdf",
            "doc",
            "docx",
            "xls",
            "xlsx",
            "ppt",
            "pptx",
            # Archives
            "zip",
            "rar",
            "7z",
            "tar",
            "gz",
            # Scripts and data
            "xml",
            "swf",
            "wasm",
        ]

        # Common context settings
        context_settings = {
            "user_agent": user_agent,
            "viewport": viewport_settings,
            "proxy": proxy_settings,
            "accept_downloads": self.config.accept_downloads,
            "storage_state": self.config.storage_state,
            "ignore_https_errors": self.config.ignore_https_errors,
            "device_scale_factor": 1.0,
            "java_script_enabled": self.config.java_script_enabled,
        }
        
        if crawlerRunConfig:
            # Check if there is value for crawlerRunConfig.proxy_config set add that to context
            if crawlerRunConfig.proxy_config:
                proxy_settings = {
                    "server": crawlerRunConfig.proxy_config.server,
                }
                if crawlerRunConfig.proxy_config.username:
                    proxy_settings.update({
                        "username": crawlerRunConfig.proxy_config.username,
                        "password": crawlerRunConfig.proxy_config.password,
                    })
                context_settings["proxy"] = proxy_settings

        if self.config.text_mode:
            text_mode_settings = {
                "has_touch": False,
                "is_mobile": False,
            }
            # Update context settings with text mode settings
            context_settings.update(text_mode_settings)

        # inject locale / tz / geo if user provided them
        if crawlerRunConfig:
            if crawlerRunConfig.locale:
                context_settings["locale"] = crawlerRunConfig.locale
            if crawlerRunConfig.timezone_id:
                context_settings["timezone_id"] = crawlerRunConfig.timezone_id
            if crawlerRunConfig.geolocation:
                context_settings["geolocation"] = {
                    "latitude": crawlerRunConfig.geolocation.latitude,
                    "longitude": crawlerRunConfig.geolocation.longitude,
                    "accuracy": crawlerRunConfig.geolocation.accuracy,
                }
                # ensure geolocation permission
                perms = context_settings.get("permissions", [])
                perms.append("geolocation")
                context_settings["permissions"] = perms

        # Create and return the context with all settings
        context = await self.browser.new_context(**context_settings)

        # Apply text mode settings if enabled
        if self.config.text_mode:
            # Create and apply route patterns for each extension
            for ext in blocked_extensions:
                await context.route(f"**/*.{ext}", lambda route: route.abort())
        return context

    def _make_config_signature(self, crawlerRunConfig: CrawlerRunConfig) -> str:
        """
        Converts the crawlerRunConfig into a dict, excludes ephemeral fields,
        then returns a hash of the sorted JSON. This yields a stable signature
        that identifies configurations requiring a unique browser context.
        """
        import json

        config_dict = crawlerRunConfig.__dict__.copy()
        # Exclude items that do not affect browser-level setup.
        # Expand or adjust as needed, e.g. chunking_strategy is purely for data extraction, not for browser config.
        ephemeral_keys = [
            "session_id",
            "js_code",
            "scraping_strategy",
            "extraction_strategy",
            "chunking_strategy",
            "cache_mode",
            "content_filter",
            "semaphore_count",
            "url"
        ]
        
        # Do NOT exclude locale, timezone_id, or geolocation as these DO affect browser context
        # and should cause a new context to be created if they change
        
        for key in ephemeral_keys:
            if key in config_dict:
                del config_dict[key]
        # Convert to canonical JSON string
        signature_json = json.dumps(config_dict, sort_keys=True, default=str)

        # Hash the JSON so we get a compact, unique string
        signature_hash = hashlib.sha256(signature_json.encode("utf-8")).hexdigest()
        return signature_hash

    async def get_page(self, crawlerRunConfig: CrawlerRunConfig):
        """
        Get a page for the given session ID, creating a new one if needed.

        Args:
            crawlerRunConfig (CrawlerRunConfig): Configuration object containing all browser settings

        Returns:
            (page, context): The Page and its BrowserContext
        """
        self._cleanup_expired_sessions()

        # If a session_id is provided and we already have it, reuse that page + context
        if crawlerRunConfig.session_id and crawlerRunConfig.session_id in self.sessions:
            context, page, _ = self.sessions[crawlerRunConfig.session_id]
            # Update last-used timestamp
            self.sessions[crawlerRunConfig.session_id] = (context, page, time.time())
            return page, context

        # If using a managed browser, just grab the shared default_context
        if self.config.use_managed_browser:
<<<<<<< HEAD
            if self.config.storage_state:
                context = await self.create_browser_context(crawlerRunConfig)
                ctx = self.default_context        # default context, one window only
                ctx = await clone_runtime_state(context, ctx, crawlerRunConfig, self.config)
                # import json
                # with open(self.config.storage_state, "r") as fh:
                #     state = json.load(fh)

                # # 1. cookies
                # await ctx.add_cookies(state["cookies"])

                # # 2. local- / sessionStorage
                # if state.get("origins"):
                #     page = ctx.pages[0] if ctx.pages else await ctx.new_page()
                #     for origin in state["origins"]:
                #         url = origin["origin"]
                #         for key, value in origin["localStorage"]:
                #             await page.goto(url)
                #             await page.evaluate(
                #                 "(k, v) => localStorage.setItem(k, v)", key, value
                #             )
                
                # If storage state is provided, create a new context
                # context = await self.create_browser_context(crawlerRunConfig)
                # await self.setup_context(context, crawlerRunConfig)
                # self.default_context = context
                page = await ctx.new_page()
            else:
                context = self.default_context
                pages = context.pages
                page = next((p for p in pages if p.url == crawlerRunConfig.url), None)
                if not page:
                    page = context.pages[0] # await context.new_page()
=======
            context = self.default_context
            pages = context.pages
            page = next((p for p in pages if p.url == crawlerRunConfig.url), None)
            if not page:
                if pages:
                    page = context.pages[0]
                else:
                    page = await context.new_page()
>>>>>>> 1c0ce413
        else:
            # Otherwise, check if we have an existing context for this config
            config_signature = self._make_config_signature(crawlerRunConfig)

            async with self._contexts_lock:
                if config_signature in self.contexts_by_config:
                    context = self.contexts_by_config[config_signature]
                else:
                    # Create and setup a new context
                    context = await self.create_browser_context(crawlerRunConfig)
                    await self.setup_context(context, crawlerRunConfig)
                    self.contexts_by_config[config_signature] = context

            # Create a new page from the chosen context
            page = await context.new_page()

        # If a session_id is specified, store this session so we can reuse later
        if crawlerRunConfig.session_id:
            self.sessions[crawlerRunConfig.session_id] = (context, page, time.time())

        return page, context

    async def kill_session(self, session_id: str):
        """
        Kill a browser session and clean up resources.

        Args:
            session_id (str): The session ID to kill.
        """
        if session_id in self.sessions:
            context, page, _ = self.sessions[session_id]
            await page.close()
            if not self.config.use_managed_browser:
                await context.close()
            del self.sessions[session_id]

    def _cleanup_expired_sessions(self):
        """Clean up expired sessions based on TTL."""
        current_time = time.time()
        expired_sessions = [
            sid
            for sid, (_, _, last_used) in self.sessions.items()
            if current_time - last_used > self.session_ttl
        ]
        for sid in expired_sessions:
            asyncio.create_task(self.kill_session(sid))

    async def close(self):
        """Close all browser resources and clean up."""
        if self.config.cdp_url:
            return
        
        if self.config.sleep_on_close:
            await asyncio.sleep(0.5)

        session_ids = list(self.sessions.keys())
        for session_id in session_ids:
            await self.kill_session(session_id)

        # Now close all contexts we created. This reclaims memory from ephemeral contexts.
        for ctx in self.contexts_by_config.values():
            try:
                await ctx.close()
            except Exception as e:
                self.logger.error(
                    message="Error closing context: {error}",
                    tag="ERROR",
                    params={"error": str(e)}
                )
        self.contexts_by_config.clear()

        if self.browser:
            await self.browser.close()
            self.browser = None

        if self.managed_browser:
            await asyncio.sleep(0.5)
            await self.managed_browser.cleanup()
            self.managed_browser = None

        if self.playwright:
            await self.playwright.stop()
            self.playwright = None<|MERGE_RESOLUTION|>--- conflicted
+++ resolved
@@ -1010,33 +1010,10 @@
 
         # If using a managed browser, just grab the shared default_context
         if self.config.use_managed_browser:
-<<<<<<< HEAD
             if self.config.storage_state:
                 context = await self.create_browser_context(crawlerRunConfig)
                 ctx = self.default_context        # default context, one window only
                 ctx = await clone_runtime_state(context, ctx, crawlerRunConfig, self.config)
-                # import json
-                # with open(self.config.storage_state, "r") as fh:
-                #     state = json.load(fh)
-
-                # # 1. cookies
-                # await ctx.add_cookies(state["cookies"])
-
-                # # 2. local- / sessionStorage
-                # if state.get("origins"):
-                #     page = ctx.pages[0] if ctx.pages else await ctx.new_page()
-                #     for origin in state["origins"]:
-                #         url = origin["origin"]
-                #         for key, value in origin["localStorage"]:
-                #             await page.goto(url)
-                #             await page.evaluate(
-                #                 "(k, v) => localStorage.setItem(k, v)", key, value
-                #             )
-                
-                # If storage state is provided, create a new context
-                # context = await self.create_browser_context(crawlerRunConfig)
-                # await self.setup_context(context, crawlerRunConfig)
-                # self.default_context = context
                 page = await ctx.new_page()
             else:
                 context = self.default_context
@@ -1044,16 +1021,6 @@
                 page = next((p for p in pages if p.url == crawlerRunConfig.url), None)
                 if not page:
                     page = context.pages[0] # await context.new_page()
-=======
-            context = self.default_context
-            pages = context.pages
-            page = next((p for p in pages if p.url == crawlerRunConfig.url), None)
-            if not page:
-                if pages:
-                    page = context.pages[0]
-                else:
-                    page = await context.new_page()
->>>>>>> 1c0ce413
         else:
             # Otherwise, check if we have an existing context for this config
             config_signature = self._make_config_signature(crawlerRunConfig)
